# BatteryPods

Windows-Anwendung, die den Batteriestatus verbundener Apple AirPods anzeigt.
Die GUI wurde mit **PySide6** umgesetzt und kann per PyInstaller zu einer
portable `.exe` kompiliert werden.

## Features

<<<<<<< HEAD
- Fortschrittsbalken für den Ladezustand von Left, Right und Case (in %)
- Umschaltbarer Dark-/Light-Mode
- Option für Autostart mit Windows (Registry)
- Gerätauswahl für verbundene AirPods (erstes Gerät wird vorgeschlagen)
- Automatisches Speichern von Einstellungen (Theme, Autostart, Sprache, Gerät)
- Fehlerbehandlung, falls keine AirPods gefunden werden
- Mehrsprachige Oberfläche (Deutsch/Englisch)
=======
- Anzeige des Ladezustands für Left, Right und Case (in %)
- Umschaltbarer Dark-/Light-Mode
- Option für Autostart mit Windows (Registry)
- Automatisches Speichern von Einstellungen (Theme, Autostart)
- Fehlerbehandlung, falls keine AirPods gefunden werden
>>>>>>> 7fa427f5

## Installation

```bash
pip install -r requirements.txt
python app.py  # Start der Anwendung
```

## Build mit PyInstaller

```bash
pip install pyinstaller
pyinstaller --noconsole --onefile app.py
```

Die erstellte ausführbare Datei befindet sich anschließend im Verzeichnis
`dist/`.

## Hinweise

Die Auslesung des Batteriestatus erfolgt über die Bluetooth-LE API des Pakets
`bleak`. Die AirPods müssen gekoppelt sein und sich in Reichweite befinden.<|MERGE_RESOLUTION|>--- conflicted
+++ resolved
@@ -6,7 +6,6 @@
 
 ## Features
 
-<<<<<<< HEAD
 - Fortschrittsbalken für den Ladezustand von Left, Right und Case (in %)
 - Umschaltbarer Dark-/Light-Mode
 - Option für Autostart mit Windows (Registry)
@@ -14,13 +13,7 @@
 - Automatisches Speichern von Einstellungen (Theme, Autostart, Sprache, Gerät)
 - Fehlerbehandlung, falls keine AirPods gefunden werden
 - Mehrsprachige Oberfläche (Deutsch/Englisch)
-=======
-- Anzeige des Ladezustands für Left, Right und Case (in %)
-- Umschaltbarer Dark-/Light-Mode
-- Option für Autostart mit Windows (Registry)
-- Automatisches Speichern von Einstellungen (Theme, Autostart)
-- Fehlerbehandlung, falls keine AirPods gefunden werden
->>>>>>> 7fa427f5
+
 
 ## Installation
 
